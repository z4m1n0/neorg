@document.meta
	title: Neorg help-page
	description: the Neorg vim help-page
	author: The Neorg Community
	categories: docs
	created: 2021-09-05
	version: 0.1
@end

= TOC

* The `.norg` file-format
  If you find the [spec](https://github.com/vhyrro/neorg/blob/main/docs/NFF-0.1-spec.md)
  too long and want to jump-start your Neorg skills, you've come to the right place!

 ** Basic Markup
    Here is how you can do very basic markup. First you see it raw, then rendered:
    - \*bold\*: *bold*
    - \/italic\/: /italic/
    - \_underline\_: _underline_
    - \-strikethrough\-: -strikethrough-
    - \|spoiler\|: |spoiler|
    - \`inline code\`: `inline code`
    - \^superscript\^: ^superscript^
    - \,subscript\,: ,subscript,
    - \$inline math\$: $f(x) = y$ (see also [Math](#math))
    - \=variable\=: =variable= (see also [Variables](#variables))
    - \+inline comment\+: +inline comment+

    This also immediately shows you how to escape a special character using the backslash, \\.

 ** Things which you can nest
    Neorg generally does *NOT* care about indentation! 🎉
    Thus, nesting is done via repeating modifiers like you are used to it from Markdown headings.
    Note, that this allows you to start at an arbitrary nesting level if you so desire!

  *** Unordered lists
      @code norg
        - Unordered list level 1
        -- Unordered list level 2
      @end
      - Unordered list level 1
      -- Unordered list level 2
      --- Unordered list level 3
      ---- Unordered list level 4
      ----- Unordered list level 5
      ------ Unordered list level 6

  *** Ordered lists
      @code norg
        ~ Unordered list level 1
        ~~ Unordered list level 2
      @end
      ~ Ordered list level 1
      ~~ Ordered list level 2
      ~~~ Ordered list level 3
      ~~~~ Ordered list level 4
      ~~~~~ Ordered list level 5
      ~~~~~~ Ordered list level 6

  *** Tasks
      @code norg
      - [ ] Undone task
      - [*] Undone task
      - [x] Undone task
      @end
      - [ ] Undone Task
      - [*] Pending Task
      - [x] Done Task

      You can also nest tasks:
      -- [ ] Nested task level 2
      --- [ ] Nested task level 3
      ---- [ ] Nested task level 4
      ----- [ ] Nested task level 5
      ------ [ ] Nested task level 6

      @code norg
        - [ ] Undone Task, Nested level 1
        -- [*] Pending Task, Nested level 2
        --- [x] Done Task, Nested level 3
      @end

  *** Quotes
      @code norg
        > 1. level quote
        >> 2. level quote
      @end
      > 1. level quote
      >> 2. level quote
      >>> 3. level quote
      >>>> 4. level quote
      >>>>> 5. level quote
      >>>>>> 6. level quote

  *** Headings
      You already saw headings up to the third out of six levels. I assume by now you know how they
      work. But now...

   **** ... prepare to have your mind blown!
        Because here is something very special and unique to Neorg:

    ***** Indentation reversion
          As you would expect, this paragraph belongs to the fifth level heading.

      ****** Final heading level
             And this paragraph belongs to the sixth level. But by using the following modifier:
             ---

          We can move this text to the fifth level again! 🤯
          ---

        So using 3 or more `-` signs not followed by anything, you move *one* level backwards in the
        indentation.
        ---
      @code norg
        **** 4. level heading
        ***** 5. level heading
        ---
        back to level 4
        ===
        back to root level
      @end



And using 3 or more `=` signs will drop you right back to the root level!

You can also place horizontal lines using three or more underscores like so:

This will never affect the indentation level of the following text, but it will immediately
terminate the paragraph which is why this is a new paragraph despite the absence of two (or more)
consective new lines.

 ** Links
    For more info on links check the
    [spec](https://github.com/nvim-neorg/neorg/blob/main/docs/NFF-0.1-spec.md#links).

    We borrow the basic link syntax from markdown: `[link text](link source)`
    Here is an example for links with the special syntax for lists.

    @code norg
      #unordered links#
      -> [link to a level 1 heading](*The `.norg` file-format)
      --> [link to a level 2 heading](**links)
      -> [link to a marker](|some marker)
      -> [link to any element with the text definitions](#definitions)
      #these links will be ordered:#
      ~> [link to a cool plugin](https://github.com/vhyrro/taurivim)
      ~> [another cool plugin](https://github.com/danymat/neogen)
      #links to files#
      [link to file.norg](:file:)
      [link to target in file_2.norg](:file_2:#target)
      [link to non neorg file notes.txt](@notes.txt)
    @end

 ** Markers
    You can mark specific locations in your file with markers:
    @code norg
     | some marker
    @end
    | some marker

 ** Definitions
    There are two kinds of defintions:

  *** Single-paragraph definitions
      $ Object to be defined
      The definition of the object in a single paragraph.

      This is already the next paragraph.

  *** Multi-paragraph definitions
      $$ Object to be defined
      Here, I can place any number of paragraphs or other format objects.

      Even a code example:
      @code lua
      print("Hello world!")
      @end
      $$
<<<<<<< HEAD
      This is no longer part of the definition because the `::` on the previous line marked its end.

=======
      This is no longer part of the definition because the `$$` on the previous line marked its end.
      
>>>>>>> 84956124
 ** Data Tags
    Neorg supports a number of tags. The general format is:
    @data possible parameters
    contents
    @end

  *** Carryover
      There is also an infectious carryover variant which allows shorter syntax. Its format is:
      `#data possible parameters`, which will apply the `data` tag *only* to the following
      paragraph or element.

  *** Comments
      #comment
      This is a comment.
      This is also still a comment because the paragraph has not ended, yet.

      The double line break ended the paragraph so this is no longer part of the comment.

      Note, that you can also add in-line comments using the `#`-attached modifier. #E.g. like this#

  *** Name
      #name foreplay
      > The foreplay is called that way because it's a preliminary introduction to the document
      > tells the parser how the rest of the document will play out: fore, play.
      > Makes sense, right? - Vhyrro

      This quote now has a /name/!

  *** List ordering
      You can affect ordered lists and specify their /start/, /step/ and /spacing/ values (all of
      them default to 1).

      #ordered 2 2 2
      ~ First entry
      ~ Second entry

      This will render as:
      @code
      2. First entry

      4. Second entry
      @end

  *** Tables
      @table
      Column 1 | Column 2
      -
      This is in a new row | which got separated by a horizontal line
      And check this out: I can span the columns!
      @end

      Tables will become OP in the future!

  *** Code Blocks
      @code
      console.log("But I want syntax highlighting...")
      @end

      @code javascript
      console.log("Thank you!")
      @end

  *** Media
      You can embed images directly in base64 format like so:
      @image png svg jpeg jfif exif
      <base64-encoded image data>
      @end
      Obviously you need to pick one of the available formats.

      You can embed external image or video files like so:
      @embed image
      https://github.com/vhyrro/neorg/blob/main/res/neorg.svg
      @end

  *** Math
      There are two ways of typesetting mathematics:
      ~ Inline mathematics using the `$` attached modifier like so: $f(x) = y$.
      ~ Multiline mathematics using the `math` ranged tag which supports any LaTeX-typeset math.
      @math
      f(x) = y
      @end
      A `numbered` carryover tag in a similar vain to the `ordered` one for lists is planned to add
      easy equation numbering support.

 ** Advanced markup
    There are some more advanced markup features:

  *** The Link modifier
      If you want to mark-up text which is not surrounded by punctuation or whitespace, you need to
      use the *link* modifier, `:`, like so:

      W:*h*:y w:/oul/:d a:_nyon_:e w:-an-:t to do t:`hi`:s?

  *** Nested markup
      You can nest multiple markup groups to combine their effect. Some examples:
      - *Text can be bold _and underlined_!*
      - You can create ,/italic subscripts/,.
      - If you want to shout in the internet, use */_DOUBLY EMPHASIZED AND UNDERLINED CAPS_/*

      Note: You can:*not*: combine sub- and superscripts like so:
      @code norg
      ^,This should be super- and subscript.,^ Why though?
      @end
      This is done by design for obvious reasons.

  *** Object continuation
      The `~` trailing modifier causes the line break to be ignored. This allows you to do things
      like this:

   **** This is a super duper long heading which I am so proud of and I absolutely cannot shorten~
        to fit onto a single line

  *** Variables
      You can define variables which you can access later in your document like so:
      @code norg
      = <variable name> <values>
      @end
      For a reason explained in the next section, variable names *must* be lowercase!
      You can refer to this variable later in your document using the `=` attached modifier like so:
      @code norg
      Insert my =variable=.
      @end

  *** Insertions
      These are dynamically expanded objects which you can add to your document.
      The simplest example of an insertion is the /table of contents/ which looks like
      @code norg
      = ToC Table of Contents
      @end
      This shows the basic syntax `= <capitalized insertion name> <arguments>` and it also explains
      why [Variables](#variables) have to be lowercased.

  *** Foreplay
      If you read the quote above, you already heard this before. The /foreplay/ is located at the
      beginning of your document. It can contain ranged tags ([data tags](#data tags) which are not
      written in their [carryover](#carryover) syntax), insertions and an arbitrary number of empty
      lines. Most importantly is the `document.meta` tag which we skipped over previously. You can
      find an example of it at the top of this file.

#comment
vim:tw=100:ft=norg:norl:<|MERGE_RESOLUTION|>--- conflicted
+++ resolved
@@ -179,13 +179,8 @@
       print("Hello world!")
       @end
       $$
-<<<<<<< HEAD
-      This is no longer part of the definition because the `::` on the previous line marked its end.
-
-=======
       This is no longer part of the definition because the `$$` on the previous line marked its end.
-      
->>>>>>> 84956124
+
  ** Data Tags
     Neorg supports a number of tags. The general format is:
     @data possible parameters
