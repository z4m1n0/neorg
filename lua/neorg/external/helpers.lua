--[[
--	HELPER FUNCTIONS FOR NEORG
--	This file contains some simple helper function improve quality of life
--]]

neorg.utils = {
    -- @Summary Requires a file from the context of the current module
    -- @Description Allows the module creator to require a file from within the module's cwd
    -- @Param  module (table) - the module creator's module
    -- @Param  filename (string) - a path to the file
    require = function(module, filename)
<<<<<<< HEAD
        -- TODO: Explain this
        local new_module = vim.tbl_deep_extend("keep", module, require("neorg.modules." .. module.name .. "." .. filename)(module))
        return vim.tbl_deep_extend("keep", module, require("neorg.modules." .. module.name .. "." .. filename)(new_module))
=======
        -- Here we perform a hacky double-require. You love to see it!
        -- We do this because there may be times where a module will reference
        -- itself and requiring it once would cause it to error out.

        local new_module = vim.tbl_deep_extend(
            "keep",
            module,
            require("neorg.modules." .. module.name .. "." .. filename)(module)
        )

        return vim.tbl_deep_extend(
            "keep",
            module,
            require("neorg.modules." .. module.name .. "." .. filename)(new_module)
        )
>>>>>>> 181f797b
    end,

    -- @Summary Gets the current system username
    -- @Description An OS agnostic way of querying the current user
    get_username = function()
        local current_os = require("neorg.config").os_info

        if not current_os then
            return current_os
        end

        if current_os == "linux" or current_os == "mac" then
            return os.getenv("USER")
        elseif current_os == "windows" then
            return os.getenv("username")
        end

        return ""
    end,

    -- @Summary Returns a list of languages supported by Neorg
    -- @Description Returns an array of strings, the array being a list of languages that Neorg can inject
    -- @Param  values (boolean) - if set to true will return an array of strings, if false will return a key-value table
    get_language_list = function(values)
        local ret = {
            ["bash"] = {},
            ["beancount"] = {},
            ["bibtex"] = {},
            ["c"] = {},
            ["c_sharp"] = {},
            ["clojure"] = {},
            ["cmake"] = {},
            ["comment"] = {},
            ["commonlisp"] = {},
            ["cpp"] = {},
            ["css"] = {},
            ["cuda"] = {},
            ["dart"] = {},
            ["devicetree"] = {},
            ["dockerfile"] = {},
            ["dot"] = {},
            ["elixir"] = {},
            ["elm"] = {},
            ["erlang"] = {},
            ["fennel"] = {},
            ["fish"] = {},
            ["fortran"] = {},
            ["gdscript"] = {},
            ["glimmer"] = {},
            ["go"] = {},
            ["gdresource"] = {},
            ["gomod"] = {},
            ["graphql"] = {},
            ["haskell"] = {},
            ["hcl"] = {},
            ["heex"] = {},
            ["html"] = {},
            ["java"] = {},
            ["javascript"] = {},
            ["jsdoc"] = {},
            ["json"] = {},
            ["json5"] = {},
            ["jsonc"] = {},
            ["julia"] = {},
            ["kotlin"] = {},
            ["latex"] = {},
            ["ledger"] = {},
            ["lua"] = {},
            ["nix"] = {},
            ["ocaml"] = {},
            ["ocaml_interface"] = {},
            ["ocamllex"] = {},
            ["php"] = {},
            ["pioasm"] = {},
            ["python"] = {},
            ["ql"] = {},
            ["query"] = {},
            ["r"] = {},
            ["regex"] = {},
            ["rst"] = {},
            ["ruby"] = {},
            ["rust"] = {},
            ["scala"] = {},
            ["scss"] = {},
            ["sparql"] = {},
            ["supercollider"] = {},
            ["surface"] = {},
            ["svelte"] = {},
            ["swift"] = {},
            ["teal"] = {},
            ["tlaplus"] = {},
            ["toml"] = {},
            ["tsx"] = {},
            ["turtle"] = {},
            ["typescript"] = {},
            ["verilog"] = {},
            ["vim"] = {},
            ["vue"] = {},
            ["yaml"] = {},
            ["yang"] = {},
            ["zig"] = {},
        }

        if values then
            return vim.tbl_keys(ret)
        else
            return ret
        end
    end,

    get_language_shorthands = function(reverse_lookup)
        local langs = {
            ["bash"] = { "sh", "zsh" },
            ["c_sharp"] = { "csharp", "cs" },
            ["clojure"] = { "clj" },
            ["cmake"] = { "cmake.in" },
            ["commonlisp"] = { "cl" },
            ["cpp"] = { "hpp", "cc", "hh", "c++", "h++", "cxx", "hxx" },
            ["dockerfile"] = { "docker" },
            ["erlang"] = { "erl" },
            ["fennel"] = { "fnl" },
            ["fortran"] = { "f90", "f95" },
            ["go"] = { "golang" },
            ["godot"] = { "gdscript" },
            ["gomod"] = { "gm" },
            ["haskell"] = { "hs" },
            ["java"] = { "jsp" },
            ["javascript"] = { "js", "jsx" },
            ["julia"] = { "julia-repl" },
            ["kotlin"] = { "kt" },
            ["python"] = { "py", "gyp" },
            ["ruby"] = { "rb", "gemspec", "podspec", "thor", "irb" },
            ["rust"] = { "rs" },
            ["supercollider"] = { "sc" },
            ["typescript"] = { "ts" },
            ["verilog"] = { "v" },
            ["yaml"] = { "yml" },
        }

        return reverse_lookup and vim.tbl_add_reverse_lookup(langs) or langs
    end,
}

return neorg.utils<|MERGE_RESOLUTION|>--- conflicted
+++ resolved
@@ -9,11 +9,6 @@
     -- @Param  module (table) - the module creator's module
     -- @Param  filename (string) - a path to the file
     require = function(module, filename)
-<<<<<<< HEAD
-        -- TODO: Explain this
-        local new_module = vim.tbl_deep_extend("keep", module, require("neorg.modules." .. module.name .. "." .. filename)(module))
-        return vim.tbl_deep_extend("keep", module, require("neorg.modules." .. module.name .. "." .. filename)(new_module))
-=======
         -- Here we perform a hacky double-require. You love to see it!
         -- We do this because there may be times where a module will reference
         -- itself and requiring it once would cause it to error out.
@@ -29,7 +24,6 @@
             module,
             require("neorg.modules." .. module.name .. "." .. filename)(new_module)
         )
->>>>>>> 181f797b
     end,
 
     -- @Summary Gets the current system username
