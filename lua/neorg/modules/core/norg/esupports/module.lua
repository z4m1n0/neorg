--- conflicted
+++ resolved
@@ -952,19 +952,11 @@
 
             link_end_url = function(_, destination, utility)
                 if neorg.configuration.os_info == "linux" then
-<<<<<<< HEAD
                     vim.cmd("silent !xdg-open " .. vim.fn.fnameescape(destination))
                 elseif neorg.configuration.os_info == "mac" then
                     vim.cmd("silent !open " .. vim.fn.fnameescape(destination))
                 else
                     vim.cmd("silent !start " .. vim.fn.fnameescape(destination))
-=======
-                    vim.cmd('silent !xdg-open "' .. vim.fn.fnameescape(destination) .. '"')
-                elseif neorg.configuration.os_info == "mac" then
-                    vim.cmd('silent !open "' .. vim.fn.fnameescape(destination) .. '"')
-                else
-                    vim.cmd('silent !start "' .. vim.fn.fnameescape(destination) .. '"')
->>>>>>> 3eb69de6
                 end
                 return utility.ts.get_node_range(utility.ts.get_ts_utils().get_node_at_cursor())
             end,
