return function(module)
    return {
        public = {
            show_quick_actions = function(configs)
                -- Generate quick_actions selection popup
                local buffer = module.required["core.ui"].create_split("Quick Actions")
                local selection = module.required["core.ui"].begin_selection(buffer)

                -- FIXME: The destroy listener is not bound in new pages
                selection:add_listener("destroy", { "q", "<Esc>" }, function()
                    selection:destroy()
                end)

                selection
                    :title("Quick Actions")
                    :blank()
                    :text("Capture")
<<<<<<< HEAD
                    :flag("a", "Add a task to inbox", {
                        callback = function()
                            selection:push_page()

                            selection
                                :title("Add a task to inbox")
                                :blank()
                                :prompt("Task", module.public.add_task_to_inbox)
                        end,
                        destroy = false,
                    })
=======
                    :concat(module.private.add_to_inbox)
>>>>>>> 51b2b62c
                    :blank()
                    :text("Displays")
                    :concat(function(_selection)
                        return module.private.generate_display_flags(_selection, configs)
                    end)
            end,
        },
    }
end<|MERGE_RESOLUTION|>--- conflicted
+++ resolved
@@ -15,21 +15,7 @@
                     :title("Quick Actions")
                     :blank()
                     :text("Capture")
-<<<<<<< HEAD
-                    :flag("a", "Add a task to inbox", {
-                        callback = function()
-                            selection:push_page()
-
-                            selection
-                                :title("Add a task to inbox")
-                                :blank()
-                                :prompt("Task", module.public.add_task_to_inbox)
-                        end,
-                        destroy = false,
-                    })
-=======
                     :concat(module.private.add_to_inbox)
->>>>>>> 51b2b62c
                     :blank()
                     :text("Displays")
                     :concat(function(_selection)
